--- conflicted
+++ resolved
@@ -235,7 +235,6 @@
             raise ValueError('Not a recognized loss function')
 
         self.is_fitted = False
-<<<<<<< HEAD
         
         return self
     
@@ -272,7 +271,6 @@
             valid_params[key].set_params(**sub_params)
 
         return self._init_model()
-=======
 
     def __repr__(self):
         return """VDE(input_size={input_size}, encoder_size={encoder_size}, n_epochs={n_epochs},
@@ -285,15 +283,8 @@
             lag_time=self.lag_time,
             sliding_window=self.sliding_window,
             autocorr=self.autocorr,
-            cuda=self.use_cuda
+            cuda=self.cuda
         )
-
-    def forward(self, x):
-        u = self.encoder(x)
-        u_p = self.lmbd(u)
-        out = self.decoder(u_p)
-        return out, u
->>>>>>> 51a82404
 
     def _rec(self, x_decoded_mean, x, loss_fn):
         z_mean, z_log_var = self._model.lmbd.mu, self._model.lmbd.log_v
